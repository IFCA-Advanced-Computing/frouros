--- conflicted
+++ resolved
@@ -53,13 +53,8 @@
 ]
 notebooks = [
     "scikit-learn>=1.3.2,<1.5",
-<<<<<<< HEAD
-    "torch>=2.1.2,<2.2",
+    "torch>=2.1.2,<2.3",
     "torchvision>=0.16.2,<0.18",
-=======
-    "torch>=2.1.2,<2.3",
-    "torchvision>=0.16.2,<0.17",
->>>>>>> edc24494
     "ipywidgets>=8.1.1,<8.2",
 ]
 
