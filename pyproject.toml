[project]
name = "frouros"
version = "0.9.0"
description = "An open-source Python library for drift detection in machine learning systems"
authors = [
    {name = "Jaime Céspedes Sisniega", email = "cespedes@ifca.unican.es"}
]
maintainers = [
    {name = "Jaime Céspedes Sisniega", email = "cespedes@ifca.unican.es"}
]
license = {text = "BSD-3-Clause"}
readme = "README.md"
keywords = [
    "drift-detection",
    "concept-drift",
    "data-drift",
    "machine-learning",
    "data-science",
    "machine-learning-operations",
    "machine-learning-systems",
]
classifiers = [
    "Development Status :: 5 - Production/Stable",
    "Intended Audience :: Developers",
    "Intended Audience :: Science/Research",
    "License :: OSI Approved :: BSD License",
    "Topic :: Scientific/Engineering",
    "Topic :: Scientific/Engineering :: Artificial Intelligence",
    "Topic :: Scientific/Engineering :: Mathematics",
    "Topic :: Software Development",
    "Topic :: Software Development :: Libraries :: Python Modules",
    "Programming Language :: Python :: 3.9",
    "Programming Language :: Python :: 3.10",
    "Programming Language :: Python :: 3.11",
    "Programming Language :: Python :: 3.12",
    "Programming Language :: Python :: 3 :: Only",
]
requires-python = ">=3.9,<3.13"
dependencies = [
<<<<<<< HEAD
    "matplotlib>=3.8.2,<3.11",
    "numpy>=1.26.3,<2.2",
=======
    "matplotlib>=3.8.2,<3.10",
    "numpy>=1.26.3,<2.3",
>>>>>>> 3924f200
    "requests>=2.31.0,<2.33",
    "scipy>=1.12.0,<1.16",
    "tqdm>=4.66.1,<5.0",
]

[project.optional-dependencies]
docs = [
    "sphinx>=7.2.6,<8.2",
    "sphinx-book-theme>=1.1.0,<1.2",
    "sphinxcontrib-bibtex>=2.6.2,<2.7",
    "myst-parser>=2.0.0,<4.1",
    "myst-nb>=1.0.0,<1.2",
]
notebooks = [
    "scikit-learn>=1.5.1,<1.6",
    "torch>=2.1.2,<2.6",
    "torchvision>=0.16.2,<0.22",
    "ipywidgets>=8.1.1,<8.2",
]
dev-tests = [
    "pytest>=8.3.1,<8.4",
    "pytest-cov>=6.0.0,<6.1",
    "pytest-mock>=3.14.0,<3.15",
    "scikit-learn>=1.5.1,<1.6",
]
dev-ruff = [
    "ruff>=0.8.1,<0.9",
]
dev-mypy = [
    "mypy>=1.13.0,<1.14",
    "types-requests>=2.32.0,<2.33",
    "types-toml>=0.10.0,<0.11",
    "types-tqdm>=4.66,<4.68",
]
dev = [
    "frouros[docs,notebooks,dev-tests,dev-ruff,dev-mypy]",
    "tox>=4.23.2,<4.24",
]

[project.urls]
homepage = "https://frouros.readthedocs.io"
repository = "https://github.com/IFCA-Advanced-Computing/frouros"
documentation = "https://frouros.readthedocs.io"
download = "https://pypi.org/project/frouros/"

[build-system]
requires = [
    "setuptools>=61.0,<76.0",
    "wheel>=0.42.0,<0.46",
    "toml>=0.10.2,<0.11",
    "build>=1.0.3,<1.3",
]
build-backend = "setuptools.build_meta"

[tool.ruff]
extend-include = ["*.ipynb"]

[tool.ruff.lint]
select = [
    "E",  # pycodestyle
    "F",  # Pyflakes
    "B",  # flake8-bugbear
    "SIM",  # flake8-simplify
    "I",  # isort
]

[tool.mypy]
disable_error_code = [
    "misc",
    "no-any-return",
]
ignore_missing_imports = true
strict = true<|MERGE_RESOLUTION|>--- conflicted
+++ resolved
@@ -37,13 +37,8 @@
 ]
 requires-python = ">=3.9,<3.13"
 dependencies = [
-<<<<<<< HEAD
     "matplotlib>=3.8.2,<3.11",
-    "numpy>=1.26.3,<2.2",
-=======
-    "matplotlib>=3.8.2,<3.10",
     "numpy>=1.26.3,<2.3",
->>>>>>> 3924f200
     "requests>=2.31.0,<2.33",
     "scipy>=1.12.0,<1.16",
     "tqdm>=4.66.1,<5.0",
