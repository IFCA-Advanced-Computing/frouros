[project]
name = "frouros"
version = "0.9.0"
description = "An open-source Python library for drift detection in machine learning systems"
authors = [
    {name = "Jaime Céspedes Sisniega", email = "cespedes@ifca.unican.es"}
]
maintainers = [
    {name = "Jaime Céspedes Sisniega", email = "cespedes@ifca.unican.es"}
]
license = {text = "BSD-3-Clause"}
readme = "README.md"
keywords = [
    "drift-detection",
    "concept-drift",
    "data-drift",
    "machine-learning",
    "data-science",
    "machine-learning-operations",
    "machine-learning-systems",
]
classifiers = [
    "Development Status :: 5 - Production/Stable",
    "Intended Audience :: Developers",
    "Intended Audience :: Science/Research",
    "License :: OSI Approved :: BSD License",
    "Topic :: Scientific/Engineering",
    "Topic :: Scientific/Engineering :: Artificial Intelligence",
    "Topic :: Scientific/Engineering :: Mathematics",
    "Topic :: Software Development",
    "Topic :: Software Development :: Libraries :: Python Modules",
    "Programming Language :: Python :: 3.9",
    "Programming Language :: Python :: 3.10",
    "Programming Language :: Python :: 3.11",
    "Programming Language :: Python :: 3.12",
    "Programming Language :: Python :: 3 :: Only",
]
requires-python = ">=3.9,<3.13"
dependencies = [
    "matplotlib>=3.8.2,<3.10",
    "numpy>=1.26.3,<2.3",
    "requests>=2.31.0,<2.33",
    "scipy>=1.12.0,<1.16",
    "tqdm>=4.66.1,<5.0",
]

[project.optional-dependencies]
docs = [
    "sphinx>=7.2.6,<8.2",
    "sphinx-book-theme>=1.1.0,<1.2",
    "sphinxcontrib-bibtex>=2.6.2,<2.7",
    "myst-parser>=2.0.0,<4.1",
    "myst-nb>=1.0.0,<1.2",
]
notebooks = [
<<<<<<< HEAD
    "scikit-learn>=1.3.2,<1.7",
=======
    "scikit-learn>=1.5.1,<1.6",
>>>>>>> 3924f200
    "torch>=2.1.2,<2.6",
    "torchvision>=0.16.2,<0.22",
    "ipywidgets>=8.1.1,<8.2",
]
dev-tests = [
    "pytest>=8.3.1,<8.4",
    "pytest-cov>=6.0.0,<6.1",
    "pytest-mock>=3.14.0,<3.15",
    "scikit-learn>=1.5.1,<1.6",
]
dev-ruff = [
    "ruff>=0.8.1,<0.9",
]
dev-mypy = [
    "mypy>=1.13.0,<1.14",
    "types-requests>=2.32.0,<2.33",
    "types-toml>=0.10.0,<0.11",
    "types-tqdm>=4.66,<4.68",
]
dev = [
    "frouros[docs,notebooks,dev-tests,dev-ruff,dev-mypy]",
    "tox>=4.23.2,<4.24",
]

[project.urls]
homepage = "https://frouros.readthedocs.io"
repository = "https://github.com/IFCA-Advanced-Computing/frouros"
documentation = "https://frouros.readthedocs.io"
download = "https://pypi.org/project/frouros/"

[build-system]
requires = [
    "setuptools>=61.0,<76.0",
    "wheel>=0.42.0,<0.46",
    "toml>=0.10.2,<0.11",
    "build>=1.0.3,<1.3",
]
build-backend = "setuptools.build_meta"

[tool.ruff]
extend-include = ["*.ipynb"]

[tool.ruff.lint]
select = [
    "E",  # pycodestyle
    "F",  # Pyflakes
    "B",  # flake8-bugbear
    "SIM",  # flake8-simplify
    "I",  # isort
]

[tool.mypy]
disable_error_code = [
    "misc",
    "no-any-return",
]
ignore_missing_imports = true
strict = true<|MERGE_RESOLUTION|>--- conflicted
+++ resolved
@@ -53,11 +53,7 @@
     "myst-nb>=1.0.0,<1.2",
 ]
 notebooks = [
-<<<<<<< HEAD
     "scikit-learn>=1.3.2,<1.7",
-=======
-    "scikit-learn>=1.5.1,<1.6",
->>>>>>> 3924f200
     "torch>=2.1.2,<2.6",
     "torchvision>=0.16.2,<0.22",
     "ipywidgets>=8.1.1,<8.2",
